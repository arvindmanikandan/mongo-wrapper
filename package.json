--- conflicted
+++ resolved
@@ -1,12 +1,7 @@
 {
-<<<<<<< HEAD
   "name": "@quizizz/mongo",
-  "version": "0.0.2",
-=======
-  "name": "@akshendra/mongo",
-  "version": "0.1.2",
->>>>>>> e701d454
-  "description": "A simple wrapper around mongo native nodejs",
+  "version": "0.2.3",
+  "description": "A simple wrapper around mongo native nodejs and TS",
   "main": "dist/Mongo.js",
   "types": "dist/Mongo.d.ts",
   "files": [
@@ -27,10 +22,6 @@
   ],
   "license": "ISC",
   "dependencies": {
-<<<<<<< HEAD
     "mongodb": "4.17.2"
-=======
-    "mongodb": "3.6.4"
->>>>>>> e701d454
   }
 }